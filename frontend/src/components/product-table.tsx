"use client";

import { DataTable } from "@/components/data-table";
import { DataTableColumnHeader } from "@/components/data-table-column-header";
import { DataTableToolbar } from "@/components/data-table-toolbar";
import { DataTableSkeleton } from "@/components/data-table-skeleton";

import { Badge } from "@/components/ui/badge";
import { Button } from "@/components/ui/button";
import { Checkbox } from "@/components/ui/checkbox";
import {
  DropdownMenu,
  DropdownMenuContent,
  DropdownMenuItem,
  DropdownMenuTrigger,
} from "@/components/ui/dropdown-menu";
import { useDataTable } from "@/hooks/use-data-table";

import type { Column, ColumnDef } from "@tanstack/react-table";
import {
  CheckCircle,
  DollarSign,
  MoreHorizontal,
  ShoppingCart,
  Tag,
  Text,
} from "lucide-react";
import { parseAsArrayOf, parseAsString, useQueryState } from "nuqs";
import * as React from "react";
import { useQuery } from "@tanstack/react-query";
import { fetchProducts } from "@/services/product-service";
import type { Product } from "@/types/product";

export function ProductTable() {
  // URL query parameters
  const [page, setPage] = useQueryState("page", parseAsString.withDefault("1"));
  const [limit, setLimit] = useQueryState(
    "limit",
    parseAsString.withDefault("10")
  );
  const [sortBy, setSortBy] = useQueryState(
    "sort_by",
    parseAsString.withDefault("id")
  );
  const [sortOrder, setSortOrder] = useQueryState(
    "sort_order",
    parseAsString.withDefault("asc")
  );
  const [search] = useQueryState("search", parseAsString.withDefault(""));
  const [category] = useQueryState(
    "category",
    parseAsArrayOf(parseAsString).withDefault([])
  );

  // Convert query parameters to the format expected by the API
  const queryParams = React.useMemo(() => {
    return {
      page: Number.parseInt(page),
      limit: Number.parseInt(limit),
      sort_by: sortBy,
      sort_order: sortOrder as "asc" | "desc",
      search: search || undefined,
      category: category.length > 0 ? category[0] : undefined,
    };
  }, [page, limit, sortBy, sortOrder, search, category]);

  // Fetch products using React Query
  const { data, isLoading, isError, error } = useQuery({
    queryKey: ["products", queryParams],
    queryFn: () => fetchProducts(queryParams),
    // keepPreviousData: true,
  });

  // Define table columns
  const columns = React.useMemo<ColumnDef<Product>[]>(
    () => [
      {
        id: "select",
        header: ({ table }) => (
          <Checkbox
            checked={
              table.getIsAllPageRowsSelected() ||
              (table.getIsSomePageRowsSelected() && "indeterminate")
            }
            onCheckedChange={(value) =>
              table.toggleAllPageRowsSelected(!!value)
            }
            aria-label="Select all"
          />
        ),
        cell: ({ row }) => (
          <Checkbox
            checked={row.getIsSelected()}
            onCheckedChange={(value) => row.toggleSelected(!!value)}
            aria-label="Select row"
          />
        ),
        size: 32,
        enableSorting: false,
        enableHiding: false,
      },
      {
        id: "id",
        accessorKey: "id",
        header: ({ column }: { column: Column<Product, unknown> }) => (
          <DataTableColumnHeader column={column} title="ID" />
        ),
        cell: ({ cell }) => <div>#{cell.getValue<number>()}</div>,
        size: 60,
      },
      {
        id: "name",
        accessorKey: "name",
        header: ({ column }: { column: Column<Product, unknown> }) => (
          <DataTableColumnHeader column={column} title="Name" />
        ),
        cell: ({ cell }) => (
          <div className="font-medium">{cell.getValue<string>()}</div>
        ),
<<<<<<< HEAD
=======
        // meta: {
        //   label: "Name",
        //   placeholder: "Search from client...",
        //   variant: "text",
        //   icon: Text,
        // },
>>>>>>> f0976843
        enableColumnFilter: true,
      },
      {
        id: "category",
        accessorKey: "category",
        header: ({ column }: { column: Column<Product, unknown> }) => (
          <DataTableColumnHeader column={column} title="Category" />
        ),
        cell: ({ cell }) => {
          const category = cell.getValue<string>();
          return (
            <Badge variant="outline" className="capitalize">
              <Tag className="mr-1 h-3 w-3" />
              {category}
            </Badge>
          );
        },
        meta: {
          label: "Category",
          variant: "select",
          options: [
            // This would ideally be populated dynamically from your categories
            { label: "Electronics", value: "electronics", icon: CheckCircle },
            { label: "Clothing", value: "clothing", icon: CheckCircle },
            { label: "Home", value: "home", icon: CheckCircle },
            { label: "Books", value: "books", icon: CheckCircle },
            { label: "Toys", value: "toys", icon: CheckCircle },
          ],
        },
        enableColumnFilter: true,
      },
      {
        id: "price",
        accessorKey: "price",
        header: ({ column }: { column: Column<Product, unknown> }) => (
          <DataTableColumnHeader column={column} title="Price" />
        ),
        cell: ({ cell }) => {
          const price = cell.getValue<number>();
          return (
            <div className="flex items-center gap-1">
              <DollarSign className="size-4" />
              {price.toLocaleString(undefined, {
                minimumFractionDigits: 2,
                maximumFractionDigits: 2,
              })}
            </div>
          );
        },
      },
      {
        id: "stock_quantity",
        accessorKey: "stock_quantity",
        header: ({ column }: { column: Column<Product, unknown> }) => (
          <DataTableColumnHeader column={column} title="Stock" />
        ),
        cell: ({ cell }) => {
          const stock = cell.getValue<number>();
          return (
            <div className="flex items-center gap-1">
              <ShoppingCart className="size-4" />
              {stock}
            </div>
          );
        },
      },
      {
        id: "actions",
        cell: function Cell() {
          return (
            <DropdownMenu>
              <DropdownMenuTrigger asChild>
                <Button variant="ghost" size="icon">
                  <MoreHorizontal className="h-4 w-4" />
                  <span className="sr-only">Open menu</span>
                </Button>
              </DropdownMenuTrigger>
              <DropdownMenuContent align="end">
                <DropdownMenuItem>View Details</DropdownMenuItem>
                <DropdownMenuItem>Edit</DropdownMenuItem>
                <DropdownMenuItem variant="destructive">
                  Delete
                </DropdownMenuItem>
              </DropdownMenuContent>
            </DropdownMenu>
          );
        },
        size: 32,
      },
    ],
    []
  );

  // Handle pagination
  const handlePaginationChange = React.useCallback(
    (newPage: number) => {
      setPage(newPage.toString());
    },
    [setPage]
  );

  // Handle page size change
  const handlePageSizeChange = React.useCallback(
    (newPageSize: number) => {
      setLimit(newPageSize.toString());
      // Reset to page 1 when changing page size to avoid being on a non-existent page
      setPage("1");
    },
    [setLimit, setPage]
  );

  // Handle sorting - UPDATED
  const handleSortingChange = React.useCallback(
    (columnId: string, direction: "asc" | "desc") => {
      setSortBy(columnId);
      setSortOrder(direction);
    },
    [setSortBy, setSortOrder]
  );

  // Initialize the data table
  const { table } = useDataTable({
    data: data?.data || [],
    columns,
    pageCount: data ? Math.ceil(data.total_count / data.limit) : 1,
    manualPagination: true,
    manualSorting: true,
    onPaginationChange: handlePaginationChange,
    onPageSizeChange: handlePageSizeChange,
    onSortingChange: handleSortingChange,
    initialState: {
      pagination: {
        pageIndex: Number.parseInt(page) - 1,
        pageSize: Number.parseInt(limit),
      },
      sorting: [{ id: sortBy, desc: sortOrder === "desc" }],
      columnPinning: { left: ["select"], right: ["actions"] },
    },
    getRowId: (row) => row.id.toString(),
  });

  // Render loading state
  if (isLoading) {
    return (
      <DataTableSkeleton columnCount={7} rowCount={Number.parseInt(limit)} />
    );
  }

  // Render error state
  if (isError) {
    return (
      <div className="flex justify-center p-8 text-red-500">
        Error loading products:{" "}
        {error instanceof Error ? error.message : "Unknown error"}
      </div>
    );
  }

  return (
    <div className="data-table-container">
      <DataTable table={table}>
        <DataTableToolbar table={table} searchPlaceholder="Search ..." />
      </DataTable>
    </div>
  );
}<|MERGE_RESOLUTION|>--- conflicted
+++ resolved
@@ -117,16 +117,7 @@
         cell: ({ cell }) => (
           <div className="font-medium">{cell.getValue<string>()}</div>
         ),
-<<<<<<< HEAD
-=======
-        // meta: {
-        //   label: "Name",
-        //   placeholder: "Search from client...",
-        //   variant: "text",
-        //   icon: Text,
-        // },
->>>>>>> f0976843
-        enableColumnFilter: true,
+        enableColumnFilter: true
       },
       {
         id: "category",
